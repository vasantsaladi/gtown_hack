"use client";
import { useEffect, useRef, useState } from "react";
import mapboxgl from "mapbox-gl";

// Define the type for our GeoJSON feature properties
interface NeighborhoodProperties {
  NAME: string;
  NBH_NAMES: string;
  // Add other specific properties you need from your GeoJSON
  OBJECTID?: number;
  Shape_Area?: number;
  Shape_Length?: number;
  [key: string]: string | number | undefined; // for any remaining string or number properties
}

export default function MapboxMap() {
  const mapContainer = useRef<HTMLDivElement | null>(null);
  const map = useRef<mapboxgl.Map | null>(null);
  const [lng] = useState(-77.0369);
  const [lat] = useState(38.9072);
  const [zoom] = useState(12);
  const [weatherType, setWeatherType] = useState<"clear" | "rain" | "snow">(
    "clear"
  );

  // Weather effect functions
  const addRainEffect = (map: mapboxgl.Map) => {
    map.setFog({
      range: [0.5, 10],
      color: "rgb(186, 210, 235)",
      "high-color": "rgb(36, 92, 223)",
      "horizon-blend": 0.1,
      "space-color": "rgb(11, 11, 25)",
      "star-intensity": 0,
    });

    map.setPaintProperty("sky", "sky-type", "gradient");
    map.setPaintProperty("sky", "sky-gradient", [
      "interpolate",
      ["linear"],
      ["sky-radial-progress"],
      0.8,
      "rgba(37, 45, 58, 1)",
      1,
      "rgba(87, 95, 108, 1)",
    ]);
  };

  const addSnowEffect = (map: mapboxgl.Map) => {
    map.setFog({
      range: [0.5, 7],
      color: "rgb(255, 255, 255)",
      "high-color": "rgb(255, 255, 255)",
      "horizon-blend": 0.3,
      "space-color": "rgb(200, 200, 210)",
      "star-intensity": 0,
    });

    map.setPaintProperty("sky", "sky-type", "gradient");
    map.setPaintProperty("sky", "sky-gradient", [
      "interpolate",
      ["linear"],
      ["sky-radial-progress"],
      0.8,
      "rgba(230, 230, 230, 1)",
      1,
      "rgba(200, 200, 200, 1)",
    ]);
  };

  const clearWeather = (map: mapboxgl.Map) => {
    map.setFog({
      color: "rgb(220, 230, 240)",
      "high-color": "rgb(150, 180, 220)",
      "horizon-blend": 0.1,
      "space-color": "rgb(25, 35, 60)",
      "star-intensity": 0.15,
    });

    map.setPaintProperty("sky", "sky-type", "atmosphere");
  };

  useEffect(() => {
    const initializeMap = async () => {
      try {
        const response = await fetch("/api/mapbox-token");
        const { token } = await response.json();
        mapboxgl.accessToken = token;

        if (map.current || !mapContainer.current) return;

        map.current = new mapboxgl.Map({
          container: mapContainer.current as HTMLElement,
          style: "mapbox://styles/mapbox/streets-v12",
          center: [lng, lat],
          zoom: zoom,
          pitch: 0,
          bearing: 0,
          antialias: true,
        });

        map.current.on("load", () => {
          if (!map.current) return;

          // Add 3D terrain
          map.current.addSource("mapbox-dem", {
            type: "raster-dem",
            url: "mapbox://mapbox.mapbox-terrain-dem-v1",
            tileSize: 512,
            maxzoom: 14,
          });

          map.current.setTerrain({
            source: "mapbox-dem",
            exaggeration: 1.5,
          });

          // Add 3D buildings with better colors
          map.current.addLayer({
            id: "3d-buildings",
            source: "composite",
            "source-layer": "building",
            filter: ["==", "extrude", "true"],
            type: "fill-extrusion",
            minzoom: 12,
            paint: {
              "fill-extrusion-color": [
                "interpolate",
                ["linear"],
                ["get", "height"],
                0,
                "#e6e6e6",
                50,
                "#c9d1d9",
                100,
                "#8b98a5",
                200,
                "#6e7c91",
                300,
                "#464f5d",
              ],
              "fill-extrusion-height": [
                "interpolate",
                ["linear"],
                ["zoom"],
                15,
                0,
                15.05,
                ["get", "height"],
              ],
              "fill-extrusion-base": [
                "interpolate",
                ["linear"],
                ["zoom"],
                15,
                0,
                15.05,
                ["get", "min_height"],
              ],
              "fill-extrusion-opacity": 0.8,
            },
          });

          // Add the GeoJSON source
          map.current.addSource("neighborhoods", {
            type: "geojson",
            data: "/data/Neighborhood_Clusters.geojson",
          });

          // Add neighborhood boundaries with enhanced colors
          map.current.addLayer({
            id: "neighborhood-borders",
            type: "line",
            source: "neighborhoods",
            layout: {},
            paint: {
              "line-color": "#4264fb",
              "line-width": 2,
              "line-opacity": 0.8,
            },
          });

          // Add neighborhood fills with better colors
          map.current.addLayer({
            id: "neighborhood-fills",
            type: "fill",
            source: "neighborhoods",
            layout: {},
            paint: {
<<<<<<< HEAD
              "fill-color": [
                'match',
                ['get', 'NAME'],
                // Color specific clusters red
                ['Cluster 44', 'Cluster 39', 'Cluster 43', 'Cluster 37', 
                 'Cluster 38', 'Cluster 36', 'Cluster 28', 'Cluster 34', 
                 'Cluster 35', 'Cluster 32', 'Cluster 30', 'Cluster 33',
                 'Cluster 29', 'Cluster 31'], 'red',
                'rgba(0, 0, 0, 0.1)'  // Default color for all other clusters
              ],
              "fill-opacity": 0.5
=======
              "fill-color": "#4264fb",
              "fill-opacity": 0.2,
>>>>>>> 9ff64447
            },
          });

          // Enhanced atmosphere effect
          map.current.setFog({
            color: "rgb(220, 230, 240)", // Lighter lower atmosphere
            "high-color": "rgb(150, 180, 220)", // Softer upper atmosphere
            "horizon-blend": 0.1,
            "space-color": "rgb(25, 35, 60)",
            "star-intensity": 0.15,
          });

          // Add hover effect
          map.current.on("mouseenter", "neighborhood-fills", () => {
            if (!map.current) return;
            map.current.getCanvas().style.cursor = "pointer";

            // Highlight hovered neighborhood
            map.current.setPaintProperty("neighborhood-fills", "fill-opacity", [
              "case",
              ["boolean", ["feature-state", "hover"], false],
              0.4,
              0.2,
            ]);
          });

          map.current.on("mouseleave", "neighborhood-fills", () => {
            if (!map.current) return;
            map.current.getCanvas().style.cursor = "";
            map.current.setPaintProperty(
              "neighborhood-fills",
              "fill-opacity",
              0.2
            );
          });

          // Add popup on click
          map.current.on("click", "neighborhood-fills", (e) => {
            if (!map.current || !e.features?.length) return;

            const feature = e.features[0] as mapboxgl.MapboxGeoJSONFeature & {
              properties: NeighborhoodProperties;
            };

            if (!feature.properties) return;

            new mapboxgl.Popup()
              .setLngLat(e.lngLat)
              .setHTML(
                `
                <h3 style="font-weight: bold; margin-bottom: 5px;">${
                  feature.properties.NAME || "Unknown"
                }</h3>
                <p>${
                  feature.properties.NBH_NAMES || "No neighborhoods listed"
                }</p>
              `
              )
              .addTo(map.current);
          });

          // Updated weather controls with active state
          const weatherControls = document.createElement("div");
          weatherControls.className = "absolute top-4 right-4 flex gap-2";

          const createButton = (
            text: string,
            type: "clear" | "rain" | "snow"
          ) => {
            const button = document.createElement("button");
            button.className = `px-4 py-2 rounded-lg shadow-lg transition-colors ${
              weatherType === type
                ? "bg-blue-500 text-white hover:bg-blue-600"
                : "bg-white hover:bg-gray-100"
            }`;
            button.textContent = text;
            button.onclick = () => {
              if (!map.current) return;
              setWeatherType(type);
              switch (type) {
                case "rain":
                  addRainEffect(map.current);
                  break;
                case "snow":
                  addSnowEffect(map.current);
                  break;
                case "clear":
                  clearWeather(map.current);
                  break;
              }

              // Update all buttons' styles
              weatherControls.querySelectorAll("button").forEach((btn) => {
                if (btn.textContent === text) {
                  btn.className =
                    "px-4 py-2 rounded-lg shadow-lg bg-blue-500 text-white hover:bg-blue-600";
                } else {
                  btn.className =
                    "px-4 py-2 rounded-lg shadow-lg bg-white hover:bg-gray-100";
                }
              });
            };
            return button;
          };

          weatherControls.appendChild(createButton("Clear", "clear"));
          weatherControls.appendChild(createButton("Rain", "rain"));
          weatherControls.appendChild(createButton("Snow", "snow"));

          mapContainer.current?.appendChild(weatherControls);
        });
      } catch (error) {
        console.error("Error initializing map:", error);
      }
    };

    initializeMap();

    return () => {
      if (map.current) map.current.remove();
    };
  }, [lng, lat, zoom, weatherType]);

  return (
    <div className="relative h-full w-full">
      <div ref={mapContainer} className="h-full w-full" />
    </div>
  );
}<|MERGE_RESOLUTION|>--- conflicted
+++ resolved
@@ -79,6 +79,67 @@
 
     map.setPaintProperty("sky", "sky-type", "atmosphere");
   };
+  const [zoom] = useState(12);
+  const [weatherType, setWeatherType] = useState<"clear" | "rain" | "snow">(
+    "clear"
+  );
+
+  // Weather effect functions
+  const addRainEffect = (map: mapboxgl.Map) => {
+    map.setFog({
+      range: [0.5, 10],
+      color: "rgb(186, 210, 235)",
+      "high-color": "rgb(36, 92, 223)",
+      "horizon-blend": 0.1,
+      "space-color": "rgb(11, 11, 25)",
+      "star-intensity": 0,
+    });
+
+    map.setPaintProperty("sky", "sky-type", "gradient");
+    map.setPaintProperty("sky", "sky-gradient", [
+      "interpolate",
+      ["linear"],
+      ["sky-radial-progress"],
+      0.8,
+      "rgba(37, 45, 58, 1)",
+      1,
+      "rgba(87, 95, 108, 1)",
+    ]);
+  };
+
+  const addSnowEffect = (map: mapboxgl.Map) => {
+    map.setFog({
+      range: [0.5, 7],
+      color: "rgb(255, 255, 255)",
+      "high-color": "rgb(255, 255, 255)",
+      "horizon-blend": 0.3,
+      "space-color": "rgb(200, 200, 210)",
+      "star-intensity": 0,
+    });
+
+    map.setPaintProperty("sky", "sky-type", "gradient");
+    map.setPaintProperty("sky", "sky-gradient", [
+      "interpolate",
+      ["linear"],
+      ["sky-radial-progress"],
+      0.8,
+      "rgba(230, 230, 230, 1)",
+      1,
+      "rgba(200, 200, 200, 1)",
+    ]);
+  };
+
+  const clearWeather = (map: mapboxgl.Map) => {
+    map.setFog({
+      color: "rgb(220, 230, 240)",
+      "high-color": "rgb(150, 180, 220)",
+      "horizon-blend": 0.1,
+      "space-color": "rgb(25, 35, 60)",
+      "star-intensity": 0.15,
+    });
+
+    map.setPaintProperty("sky", "sky-type", "atmosphere");
+  };
 
   useEffect(() => {
     const initializeMap = async () => {
@@ -94,6 +155,8 @@
           style: "mapbox://styles/mapbox/streets-v12",
           center: [lng, lat],
           zoom: zoom,
+          pitch: 0,
+          bearing: 0,
           pitch: 0,
           bearing: 0,
           antialias: true,
@@ -161,12 +224,72 @@
             },
           });
 
+          // Add 3D terrain
+          map.current.addSource("mapbox-dem", {
+            type: "raster-dem",
+            url: "mapbox://mapbox.mapbox-terrain-dem-v1",
+            tileSize: 512,
+            maxzoom: 14,
+          });
+
+          map.current.setTerrain({
+            source: "mapbox-dem",
+            exaggeration: 1.5,
+          });
+
+          // Add 3D buildings with better colors
+          map.current.addLayer({
+            id: "3d-buildings",
+            source: "composite",
+            "source-layer": "building",
+            filter: ["==", "extrude", "true"],
+            type: "fill-extrusion",
+            minzoom: 12,
+            paint: {
+              "fill-extrusion-color": [
+                "interpolate",
+                ["linear"],
+                ["get", "height"],
+                0,
+                "#e6e6e6",
+                50,
+                "#c9d1d9",
+                100,
+                "#8b98a5",
+                200,
+                "#6e7c91",
+                300,
+                "#464f5d",
+              ],
+              "fill-extrusion-height": [
+                "interpolate",
+                ["linear"],
+                ["zoom"],
+                15,
+                0,
+                15.05,
+                ["get", "height"],
+              ],
+              "fill-extrusion-base": [
+                "interpolate",
+                ["linear"],
+                ["zoom"],
+                15,
+                0,
+                15.05,
+                ["get", "min_height"],
+              ],
+              "fill-extrusion-opacity": 0.8,
+            },
+          });
+
           // Add the GeoJSON source
           map.current.addSource("neighborhoods", {
             type: "geojson",
             data: "/data/Neighborhood_Clusters.geojson",
           });
 
+          // Add neighborhood boundaries with enhanced colors
           // Add neighborhood boundaries with enhanced colors
           map.current.addLayer({
             id: "neighborhood-borders",
@@ -175,7 +298,9 @@
             layout: {},
             paint: {
               "line-color": "#4264fb",
+              "line-color": "#4264fb",
               "line-width": 2,
+              "line-opacity": 0.8,
               "line-opacity": 0.8,
             },
           });
@@ -187,7 +312,6 @@
             source: "neighborhoods",
             layout: {},
             paint: {
-<<<<<<< HEAD
               "fill-color": [
                 'match',
                 ['get', 'NAME'],
@@ -199,10 +323,6 @@
                 'rgba(0, 0, 0, 0.1)'  // Default color for all other clusters
               ],
               "fill-opacity": 0.5
-=======
-              "fill-color": "#4264fb",
-              "fill-opacity": 0.2,
->>>>>>> 9ff64447
             },
           });
 
@@ -215,6 +335,15 @@
             "star-intensity": 0.15,
           });
 
+          // Enhanced atmosphere effect
+          map.current.setFog({
+            color: "rgb(220, 230, 240)", // Lighter lower atmosphere
+            "high-color": "rgb(150, 180, 220)", // Softer upper atmosphere
+            "horizon-blend": 0.1,
+            "space-color": "rgb(25, 35, 60)",
+            "star-intensity": 0.15,
+          });
+
           // Add hover effect
           map.current.on("mouseenter", "neighborhood-fills", () => {
             if (!map.current) return;
@@ -227,11 +356,24 @@
               0.4,
               0.2,
             ]);
+
+            // Highlight hovered neighborhood
+            map.current.setPaintProperty("neighborhood-fills", "fill-opacity", [
+              "case",
+              ["boolean", ["feature-state", "hover"], false],
+              0.4,
+              0.2,
+            ]);
           });
 
           map.current.on("mouseleave", "neighborhood-fills", () => {
             if (!map.current) return;
             map.current.getCanvas().style.cursor = "";
+            map.current.setPaintProperty(
+              "neighborhood-fills",
+              "fill-opacity",
+              0.2
+            );
             map.current.setPaintProperty(
               "neighborhood-fills",
               "fill-opacity",
@@ -313,6 +455,56 @@
           weatherControls.appendChild(createButton("Snow", "snow"));
 
           mapContainer.current?.appendChild(weatherControls);
+
+          // Updated weather controls with active state
+          const weatherControls = document.createElement("div");
+          weatherControls.className = "absolute top-4 right-4 flex gap-2";
+
+          const createButton = (
+            text: string,
+            type: "clear" | "rain" | "snow"
+          ) => {
+            const button = document.createElement("button");
+            button.className = `px-4 py-2 rounded-lg shadow-lg transition-colors ${
+              weatherType === type
+                ? "bg-blue-500 text-white hover:bg-blue-600"
+                : "bg-white hover:bg-gray-100"
+            }`;
+            button.textContent = text;
+            button.onclick = () => {
+              if (!map.current) return;
+              setWeatherType(type);
+              switch (type) {
+                case "rain":
+                  addRainEffect(map.current);
+                  break;
+                case "snow":
+                  addSnowEffect(map.current);
+                  break;
+                case "clear":
+                  clearWeather(map.current);
+                  break;
+              }
+
+              // Update all buttons' styles
+              weatherControls.querySelectorAll("button").forEach((btn) => {
+                if (btn.textContent === text) {
+                  btn.className =
+                    "px-4 py-2 rounded-lg shadow-lg bg-blue-500 text-white hover:bg-blue-600";
+                } else {
+                  btn.className =
+                    "px-4 py-2 rounded-lg shadow-lg bg-white hover:bg-gray-100";
+                }
+              });
+            };
+            return button;
+          };
+
+          weatherControls.appendChild(createButton("Clear", "clear"));
+          weatherControls.appendChild(createButton("Rain", "rain"));
+          weatherControls.appendChild(createButton("Snow", "snow"));
+
+          mapContainer.current?.appendChild(weatherControls);
         });
       } catch (error) {
         console.error("Error initializing map:", error);
@@ -324,6 +516,7 @@
     return () => {
       if (map.current) map.current.remove();
     };
+  }, [lng, lat, zoom, weatherType]);
   }, [lng, lat, zoom, weatherType]);
 
   return (
